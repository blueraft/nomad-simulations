--- conflicted
+++ resolved
@@ -650,33 +650,18 @@
         """,
     )
 
-    @check_attributes(
-        attributes=[
-            'atoms_state',
-            'lattice_vectors',
-            'positions',
-            'periodic_boundary_conditions',
-        ],
-    )
-    def set_ase_atoms(self):
+
+def to_ase_atoms(self, logger: BoundLogger) -> Optional[ase.Atoms]:
         """
-        Generate an `ase.Atoms` object from `AtomicCell`.
+        Generates an ASE Atoms object with the most basic information from the parsed `AtomicCell`
+        section (labels, periodic_boundary_conditions, positions, and lattice_vectors).
+
+        Args:
+            logger (BoundLogger): The logger to log messages.
+
+        Returns:
+            (Optional[ase.Atoms]): The ASE Atoms object with the basic information from the `AtomicCell`.
         """
-<<<<<<< HEAD
-        self.ase_atoms = ase.Atoms(
-            symbols=[atom_state.chemical_symbol for atom_state in self.atoms_state],
-            pbc=self.periodic_boundary_conditions,
-            positions=self.positions.to('angstrom').magnitude,
-            cell=self.lattice_vectors.to('angstrom').magnitude,
-        )
-        return self
-
-    def __init__(self, m_def: Section = None, m_context: Context = None, **kwargs):
-        super().__init__(m_def, m_context, **kwargs)
-        self.name = self.m_def.name
-        self.analyze_geometry = kwargs.get('analyze_geometry', False)
-        self.ase_atoms = None
-=======
         # Initialize ase.Atoms object with labels
         atoms_labels = [atom_state.chemical_symbol for atom_state in self.atoms_state]
         ase_atoms = ase.Atoms(symbols=atoms_labels)
@@ -708,13 +693,21 @@
             return None
 
         return ase_atoms
->>>>>>> efceab60
+
+
+    def __init__(self, m_def: Section = None, m_context: Context = None, **kwargs):
+        super().__init__(m_def, m_context, **kwargs)
+        self.name = self.m_def.name
+        self.analyze_geometry = kwargs.get('analyze_geometry', False)
+        self.ase_atoms = None
 
     def normalize(self, archive, logger: BoundLogger):
         """When `analyze_geometry` is `true`, perform the geometry analysis.
         All intermediate artifacts are stored in the `AtomicCell` section.
         Only `GeometryDistribution` sections are retained in the archive written to disk."""
         super().normalize(archive, logger)
+        self.name = self.m_def.name if self.name is None else self.name
+
         if self.analyze_geometry:
             # set up neighbor list
             if not self.geometry_analysis_cutoffs:
